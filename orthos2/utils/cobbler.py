--- conflicted
+++ resolved
@@ -23,20 +23,6 @@
 
     Machine > Group > Domain
     """
-<<<<<<< HEAD
-=======
-
-    if machine.tftp_server:
-        server = machine.tft_server
-    elif machine.group and machine.group.tftp_server:
-        server = machine.group.tftp_server
-    elif machine.fqdn_domain.tftp_server:
-        server = machine.fqdn_domain.tftp_server
-    else:
-        server = None
-
-    return server.fqdn if server else None
->>>>>>> 8299c6d9
 
     if machine.tftp_server:
         server = machine.tftp_server
@@ -46,7 +32,6 @@
         server = machine.fqdn_domain.tftp_server
     else:
         server = None
-
     return server.fqdn if server else None
 
 from orthos2.utils.misc import get_ip
@@ -58,15 +43,10 @@
     options += " --interface=default --management=True --interface-master=True"
     if get_filename(machine):
         options += " --filename={filename}".format(filename=get_filename(machine))
-<<<<<<< HEAD
     if tftp_server:
         ipv4 = get_ip(tftp_server)
         if ipv4:
             options += " --next-server={server}".format(server=ipv4[0])
-=======
-    if get_tftp_server(machine):
-        options += " --next-server={server}".format(server=get_tftp_server(machine))
->>>>>>> 8299c6d9
     return options
 
 
@@ -170,7 +150,6 @@
         clean_out = [system.strip(' \n\t') for system in stdout]
         return clean_out
 
-<<<<<<< HEAD
     @staticmethod
     def profile_normalize(string):
         '''
@@ -206,20 +185,4 @@
         except:
             pass
         finally:
-            self.close()
-=======
-    def setup(self, machine: Machine, choice: str):
-        logger.info("setup called for %s with %s on cobbler server %s ", machine.fqdn, self._fqdn,
-            choice)
-        cobbler_profile = "{arch}:{profile}".format(machine.architecture, choice)
-        command = "{cobbler} system edit --name={machine}  --profile={profile} --netboot=True"\
-            .format(cobbler=self._cobbler_path, machine=machine.fqdn, profile=cobbler_profile)
-        logger.debug("command for setup: %s", command)
-        stdout, stderr, exitstatus = self._conn.execute(command)
-        if exitstatus:
-            logger.warning("setup of  %s with %s failed on %s with %s", machine.fqdn, 
-                cobbler_profile, self._fqdn, stderr)
-            raise CobblerException(
-                "setup of {machine} with {profile} failed on {server} with {error}".format(
-                    machine=machine.fqdn, arch=cobbler_profile, server=self._fqdn))
->>>>>>> 8299c6d9
+            self.close()